<!DOCTYPE html>
<html>

<head>
    <meta charset="utf-8">
    <title>3D Mesh Viewer</title>
    <style>
        body {
            margin: 0;
            overflow: hidden;
        }

        canvas {
            display: block;
        }

        #loading {
            position: absolute;
            top: 50%;
            left: 50%;
            transform: translate(-50%, -50%);
            font-size: 24px;
            color: white;
            background-color: rgba(0, 0, 0, 0.7);
            padding: 20px;
            border-radius: 8px;
        }
    </style>
</head>

<body>
    <div id="loading">Loading WASM...</div>
    <script src="js/three.min.js"></script>
    <script src="js/dat.gui.min.js"></script>
    <script src="js/OrbitControls.js"></script>

    <script id="fragment-shader" type="x-shader/x-fragment" src="fragment.glsl"></script>

    <script type="module">
        import init, { MeshHandle } from './wasm/pkg/wasm.js';

        // Global variables
        let scene, camera, renderer, controls;
        let meshHandle; // WASM mesh handle
        let meshObject; // THREE.js object
        let positionAttribute; // Buffer attribute for positions
        let wasmMemory; // Reference to WASM memory

        // Create a proxy object for the constants
        const constants = {
            dt: 0.05,
            edgeSpringConstant: 50,
            dihedralSpringConstant: 50,
            dampingCoefficient: 1.5,
            globalDamping: 0.5,
            iterations: 1
        };

        let material = null;
        let fragmentShader = null;

        const guidata = {
            run_simulation: true,
            scene: "portal1",
            useFlatMesh: false,
            ratio: 1. / 3.,
            size: 20,
            anim: 0.5,
            drawPortalSurface: true,
            drawUv: false,
            animUseTime: true,
            timeSpeed: 0.5,
        };

        function size_x(size) {
            return guidata.ratio > 1. ? size * guidata.ratio : size;
        }
        function size_y(size) {
            return guidata.ratio < 1. ? size / guidata.ratio : size;
        }

        function createMesh(skipScene) {
            if (!skipScene) {
                if (guidata.scene == "portal1") {
                    guidata.ratio = 1.;
                    guidata.size = 50;
                    constants.iterations = 3;
                }
                if (guidata.scene == "cylinder") {
                    guidata.ratio = 2.;
                    guidata.size = 20;
                    constants.iterations = 2;
                }
                if (guidata.scene == "torus") {
                    guidata.ratio = 3.;
                    guidata.size = 15;
                    constants.iterations = 2;
                }
                if (guidata.scene == "flat") {
                    guidata.ratio = 1.;
                    guidata.size = 10;
                    constants.iterations = 2;
                }
                if (guidata.scene == "portal2") {
                    guidata.ratio = 1.;
                    guidata.size = 50;
                    constants.iterations = 3;
                }
            }

            meshHandle = new MeshHandle(size_x(guidata.size) + 1, size_y(guidata.size) + 1, guidata.useFlatMesh ? "flat" : guidata.scene);
            createMeshObject();
            for (const name in constants) {
                meshHandle.set_constant(name, constants[name]);
            }
        }

        // Initialize everything
        async function init2() {
            fragmentShader = await loadShaderFromScript('fragment-shader');

            try {
                // Load WASM module
                const wasmModule = await init();
                wasmMemory = wasmModule.memory;

                // Hide loading screen
                document.getElementById('loading').style.display = 'none';

                // Create scene
                scene = new THREE.Scene();
                scene.background = new THREE.Color(0x111111);

                // Create camera
                camera = new THREE.PerspectiveCamera(75, window.innerWidth / window.innerHeight, 0.1, 1000);
                camera.position.z = 1;

                // Create renderer
                renderer = new THREE.WebGLRenderer({ antialias: true });
                renderer.setSize(window.innerWidth, window.innerHeight);
                document.body.appendChild(renderer.domElement);

                const light = new THREE.AmbientLight(0xffffff, 1.0);
                scene.add(light);

                // Create orbit controls
                controls = new THREE.OrbitControls(camera, renderer.domElement);
                controls.enableDamping = true;
                controls.dampingFactor = 0.25;

                // Create the mesh in WASM
                createMesh(false);

                // Set up GUI
                setupGUI();

                // Handle window resize
                window.addEventListener('resize', onWindowResize);

                // Start animation loop
                animate();

            } catch (error) {
                console.error("Error initializing application:", error);
                document.getElementById('loading').textContent =
                    'Error loading WASM: ' + error.message;
            }
        }

        function loadShaderFromScript(id) {
            const script = document.getElementById(id);

            if (!script) {
                throw new Error(`Could not find shader script with id: ${id}`);
            }

            // If the shader is in an external file referenced by src attribute
            if (script.src) {
                return fetch(script.src)
                    .then(response => {
                        if (!response.ok) {
                            throw new Error(`Failed to load shader from ${script.src}`);
                        }
                        return response.text();
                    });
            }

            // If the shader is inline in the script tag
            return Promise.resolve(script.textContent);
        }
<<<<<<< HEAD
=======
        if (guidata.scene == "mobius_strip") {
            guidata.ratio = 2.;
            guidata.size = 20;
            constants.iterations = 2;
        }
        if (guidata.scene == "klein_bottle") {
            guidata.ratio = 0.5;
            guidata.size = 20;
            constants.iterations = 2;
        }
    }

    meshHandle = new MeshHandle(size_x(guidata.size) + 1, size_y(guidata.size) + 1, guidata.useFlatMesh ? "flat" : guidata.scene);
    createMeshObject();
    for (const name in constants) {
      meshHandle.set_constant(name, constants[name]);
    }
}

// Initialize everything
async function init2() {
    fragmentShader = await loadShaderFromScript('fragment-shader');

    try {
        // Load WASM module
        const wasmModule = await init('./wasm/pkg/wasm_bg.wasm');
        wasmMemory = wasmModule.memory;
        
        // Hide loading screen
        document.getElementById('loading').style.display = 'none';
        
        // Create scene
        scene = new THREE.Scene();
        scene.background = new THREE.Color(0x111111);
        
        // Create camera
        camera = new THREE.PerspectiveCamera(75, window.innerWidth / window.innerHeight, 0.1, 1000);
        camera.position.z = 1;
        
        // Create renderer
        renderer = new THREE.WebGLRenderer({ antialias: true });
        renderer.setSize(window.innerWidth, window.innerHeight);
        document.body.appendChild(renderer.domElement);
>>>>>>> 33ebafdd

        // Declare a variable to hold the UV attribute
        let uvAttribute;

        // Updated material creation function that generates textures in the shader
        function createMeshObject() {
            // Remove existing mesh object if any
            if (meshObject) {
                scene.remove(meshObject);
            }

            // Create a new geometry and material
            const geometry = new THREE.BufferGeometry();

            // Convert scene name to numeric value for the shader
            const sceneTypeValue = getSceneTypeValue();

            // Create a custom shader material with procedural texture
            material = new THREE.ShaderMaterial({
                uniforms: {
                    sceneType: { value: sceneTypeValue },
                    aspectRatio: { value: guidata.ratio },
                    size: { value: guidata.size },
                    darknessFactor: { value: 0.5 },
                    anim: { value: guidata.anim },
                    drawPortalSurface: { value: guidata.drawPortalSurface + 0 },
                    drawUv: { value: guidata.drawUv + 0 },
                },
                vertexShader: `
        varying vec3 vNormal;
        varying vec3 vViewPosition;
        varying vec2 vUv;
        
        void main() {
          // Pass the UV coordinates to the fragment shader
          vUv = uv;
          
          // Pass the normal to the fragment shader
          vNormal = normalize(normalMatrix * normal);
          
          // Calculate view position
          vec4 mvPosition = modelViewMatrix * vec4(position, 1.0);
          vViewPosition = -mvPosition.xyz;
          
          gl_Position = projectionMatrix * mvPosition;
        }
      `,
<<<<<<< HEAD
                fragmentShader: fragmentShader,
                side: THREE.DoubleSide
            });

            // Get triangle count from WASM
            const triangleCount = meshHandle.get_triangle_count();
            const vertexCount = triangleCount * 3; // 3 vertices per triangle

            // Create a view into the WASM memory for positions
            const triangleDataPtr = meshHandle.get_triangle_buffer();
            const triangleData = new Float32Array(
                wasmMemory.buffer,
                triangleDataPtr,
                vertexCount * 3  // 3 coordinates per vertex
            );

            // Get UV coordinates from WASM
            const uvDataPtr = meshHandle.get_uv_buffer();
            const uvData = new Float32Array(
                wasmMemory.buffer,
                uvDataPtr,
                vertexCount * 2  // 2 coordinates (u, v) per vertex
            );

            // Important! We need to copy the data since the WASM memory may move
            // if it gets resized
            const triangleDataCopy = new Float32Array(triangleData);
            const uvDataCopy = new Float32Array(uvData);

            // Create and store the position attribute
            positionAttribute = new THREE.BufferAttribute(triangleDataCopy, 3);
            geometry.setAttribute('position', positionAttribute);

            // Create and store the UV attribute
            uvAttribute = new THREE.BufferAttribute(uvDataCopy, 2);
            geometry.setAttribute('uv', uvAttribute);

            // Compute normals for proper lighting
            geometry.computeVertexNormals();

            // Create the mesh object and add it to the scene
            meshObject = new THREE.Mesh(geometry, material);
            scene.add(meshObject);
        }

        // Helper function to convert scene name to value for the shader
        function getSceneTypeValue() {
            switch (guidata.scene) {
                case "portal1": return 0;
                case "cylinder": return 1;
                case "torus": return 2;
                case "flat": return 3;
                case "portal2": return 4;
                default: return 0;
            }
=======
      fragmentShader: fragmentShader,
      side: THREE.DoubleSide
    });
    
    // Get triangle count from WASM
    const triangleCount = meshHandle.get_triangle_count();
    const vertexCount = triangleCount * 3; // 3 vertices per triangle
    
    // Create a view into the WASM memory for positions
    const triangleDataPtr = meshHandle.get_triangle_buffer();
    const triangleData = new Float32Array(
        wasmMemory.buffer, 
        triangleDataPtr, 
        vertexCount * 3  // 3 coordinates per vertex
    );
    
    // Get UV coordinates from WASM
    const uvDataPtr = meshHandle.get_uv_buffer();
    const uvData = new Float32Array(
        wasmMemory.buffer,
        uvDataPtr,
        vertexCount * 2  // 2 coordinates (u, v) per vertex
    );
    
    // Important! We need to copy the data since the WASM memory may move
    // if it gets resized
    const triangleDataCopy = new Float32Array(triangleData);
    const uvDataCopy = new Float32Array(uvData);
    
    // Create and store the position attribute
    positionAttribute = new THREE.BufferAttribute(triangleDataCopy, 3);
    geometry.setAttribute('position', positionAttribute);
    
    // Create and store the UV attribute
    uvAttribute = new THREE.BufferAttribute(uvDataCopy, 2);
    geometry.setAttribute('uv', uvAttribute);
    
    // Compute normals for proper lighting
    geometry.computeVertexNormals();
    
    // Create the mesh object and add it to the scene
    meshObject = new THREE.Mesh(geometry, material);
    scene.add(meshObject);
}

// Helper function to convert scene name to value for the shader
function getSceneTypeValue() {
    switch(guidata.scene) {
        case "portal1": return 0;
        case "cylinder": return 1;
        case "mobius_strip": return 1;
        case "torus": return 2;
        case "klein_bottle": return 2;
        case "flat": return 3;
        case "portal2": return 4;
        default: return 0;
    }
}

function updateMeshObject() {
    try {
        // Get the latest triangle data from WASM
        const triangleCount = meshHandle.get_triangle_count();
        const vertexCount = triangleCount * 3;
        const triangleDataPtr = meshHandle.get_triangle_buffer();
        
        // Create a new view into WASM memory for positions
        const triangleData = new Float32Array(
            wasmMemory.buffer, 
            triangleDataPtr, 
            vertexCount * 3
        );
        
        // Get latest UV data
        const uvDataPtr = meshHandle.get_uv_buffer();
        const uvData = new Float32Array(
            wasmMemory.buffer,
            uvDataPtr,
            vertexCount * 2
        );
        
        // Update the position attribute with new data
        for (let i = 0; i < triangleData.length; i++) {
            positionAttribute.array[i] = triangleData[i];
        }
        
        // Update the UV attribute
        for (let i = 0; i < uvData.length; i++) {
            uvAttribute.array[i] = uvData[i];
        }
        
        // Mark the attributes as needing an update
        positionAttribute.needsUpdate = true;
        uvAttribute.needsUpdate = true;
        
        // Compute normals for proper lighting
        meshObject.geometry.computeVertexNormals();
    } catch (error) {
        console.error("Error updating mesh:", error);
    }
}

function setupGUI() {
    const gui = new dat.GUI();

    gui.add(guidata, "run_simulation");
    gui.add(guidata, "scene", [
        "portal1",
        "portal2",
        "cylinder",
        "torus",
        "flat",
        "mobius_strip",
        "klein_bottle",
    ]).onChange(value => {
        createMesh(false);
    });

    

    gui.add(guidata, "drawPortalSurface").listen().onChange(value => {
        material.uniforms.drawPortalSurface.value = value + 0;
    });

    gui.add(guidata, "drawUv").listen().onChange(value => {
        material.uniforms.drawUv.value = value + 0;
    });

    gui.add(guidata, "useFlatMesh").listen().onChange(value => {
        createMesh(true);
    });

    const gui3 = gui.addFolder("Scene params");
    gui3.close();

    gui3.add(guidata, "anim", 0., 1, 0.01).listen().onChange(value => {
        material.uniforms.anim.value = value;
    });

    gui3.add(guidata, "animUseTime");

    gui3.add(guidata, "timeSpeed", 0., 5., 0.1);

    gui3.add(guidata, "ratio").listen().onFinishChange(value => {
        createMesh(true);
    });
    gui3.add(guidata, "size", 1, 100, 1).listen().onFinishChange(value => {
        createMesh(true);
    });

    const gui2 = gui.addFolder("Physics params");
    gui2.close();
    
    // Add controls for each constant
    for (const name in constants) {
        const value = constants[name];
        
        // Different ranges based on parameter
        let min, max, step;
        
        if (name === "iterations") {
            min = 1;
            max = 10;
            step = 1;
        } else if (name === 'edgeSpringConstant' || name === 'dihedralSpringConstant') {
            min = 0;
            max = 100;
            step = 0.1;
        } else {
            min = 0;
            max = 1;
            step = 0.01;
>>>>>>> 33ebafdd
        }

        function updateMeshObject() {
            try {
                // Get the latest triangle data from WASM
                const triangleCount = meshHandle.get_triangle_count();
                const vertexCount = triangleCount * 3;
                const triangleDataPtr = meshHandle.get_triangle_buffer();

                // Create a new view into WASM memory for positions
                const triangleData = new Float32Array(
                    wasmMemory.buffer,
                    triangleDataPtr,
                    vertexCount * 3
                );

                // Get latest UV data
                const uvDataPtr = meshHandle.get_uv_buffer();
                const uvData = new Float32Array(
                    wasmMemory.buffer,
                    uvDataPtr,
                    vertexCount * 2
                );

                // Update the position attribute with new data
                for (let i = 0; i < triangleData.length; i++) {
                    positionAttribute.array[i] = triangleData[i];
                }

                // Update the UV attribute
                for (let i = 0; i < uvData.length; i++) {
                    uvAttribute.array[i] = uvData[i];
                }

                // Mark the attributes as needing an update
                positionAttribute.needsUpdate = true;
                uvAttribute.needsUpdate = true;

                // Compute normals for proper lighting
                meshObject.geometry.computeVertexNormals();
            } catch (error) {
                console.error("Error updating mesh:", error);
            }
        }

        function setupGUI() {
            const gui = new dat.GUI();

            gui.add(guidata, "run_simulation");
            gui.add(guidata, "scene", [
                "portal1",
                "portal2",
                "cylinder",
                "torus",
                "flat",
            ]).onChange(value => {
                createMesh(false);
            });



            gui.add(guidata, "drawPortalSurface").listen().onChange(value => {
                material.uniforms.drawPortalSurface.value = value + 0;
            });

            gui.add(guidata, "drawUv").listen().onChange(value => {
                material.uniforms.drawUv.value = value + 0;
            });

            gui.add(guidata, "useFlatMesh").listen().onChange(value => {
                createMesh(true);
            });

            const gui3 = gui.addFolder("Scene params");
            gui3.close();

            gui3.add(guidata, "anim", 0., 1, 0.01).listen().onChange(value => {
                material.uniforms.anim.value = value;
            });

            gui3.add(guidata, "animUseTime");

            gui3.add(guidata, "timeSpeed", 0., 5., 0.1);

            gui3.add(guidata, "ratio").listen().onFinishChange(value => {
                createMesh(true);
            });
            gui3.add(guidata, "size", 1, 100, 1).listen().onFinishChange(value => {
                createMesh(true);
            });

            const gui2 = gui.addFolder("Physics params");
            gui2.close();

            // Add controls for each constant
            for (const name in constants) {
                const value = constants[name];

                // Different ranges based on parameter
                let min, max, step;

                if (name === "iterations") {
                    min = 1;
                    max = 10;
                    step = 1;
                } else if (name === 'edgeSpringConstant' || name === 'dihedralSpringConstant') {
                    min = 0;
                    max = 100;
                    step = 0.1;
                } else {
                    min = 0;
                    max = 1;
                    step = 0.01;
                }

                gui2.add(constants, name).onChange(value => {
                    if (name != "iterations") {
                        // Forward the change to WASM
                        meshHandle.set_constant(name, value);
                    }
                });
            }
        }

        function onWindowResize() {
            camera.aspect = window.innerWidth / window.innerHeight;
            camera.updateProjectionMatrix();
            renderer.setSize(window.innerWidth, window.innerHeight);
        }

        function animate() {
            requestAnimationFrame(animate);

            try {
                if (guidata.run_simulation) {
                    // Step the physics simulation in WASM
                    for (let i = 0; i < constants.iterations; i++) {
                        meshHandle.step();
                    }
                    updateMeshObject();
                }

                if (guidata.animUseTime) {
                    guidata.anim = (Date.now() / 1000. * guidata.timeSpeed) % 1.;
                    material.uniforms.anim.value = guidata.anim;
                }

                // Update controls and render
                controls.update();
                renderer.render(scene, camera);
            } catch (error) {
                console.error("Error in animation loop:", error);
            }
        }

        // Start the application
        init2().catch(console.error);
    </script>
</body>

</html><|MERGE_RESOLUTION|>--- conflicted
+++ resolved
@@ -106,6 +106,16 @@
                     guidata.size = 50;
                     constants.iterations = 3;
                 }
+                if (guidata.scene == "mobius_strip") {
+                    guidata.ratio = 2.;
+                    guidata.size = 20;
+                    constants.iterations = 2;
+                }
+                if (guidata.scene == "klein_bottle") {
+                    guidata.ratio = 0.5;
+                    guidata.size = 20;
+                    constants.iterations = 2;
+                }
             }
 
             meshHandle = new MeshHandle(size_x(guidata.size) + 1, size_y(guidata.size) + 1, guidata.useFlatMesh ? "flat" : guidata.scene);
@@ -188,52 +198,6 @@
             // If the shader is inline in the script tag
             return Promise.resolve(script.textContent);
         }
-<<<<<<< HEAD
-=======
-        if (guidata.scene == "mobius_strip") {
-            guidata.ratio = 2.;
-            guidata.size = 20;
-            constants.iterations = 2;
-        }
-        if (guidata.scene == "klein_bottle") {
-            guidata.ratio = 0.5;
-            guidata.size = 20;
-            constants.iterations = 2;
-        }
-    }
-
-    meshHandle = new MeshHandle(size_x(guidata.size) + 1, size_y(guidata.size) + 1, guidata.useFlatMesh ? "flat" : guidata.scene);
-    createMeshObject();
-    for (const name in constants) {
-      meshHandle.set_constant(name, constants[name]);
-    }
-}
-
-// Initialize everything
-async function init2() {
-    fragmentShader = await loadShaderFromScript('fragment-shader');
-
-    try {
-        // Load WASM module
-        const wasmModule = await init('./wasm/pkg/wasm_bg.wasm');
-        wasmMemory = wasmModule.memory;
-        
-        // Hide loading screen
-        document.getElementById('loading').style.display = 'none';
-        
-        // Create scene
-        scene = new THREE.Scene();
-        scene.background = new THREE.Color(0x111111);
-        
-        // Create camera
-        camera = new THREE.PerspectiveCamera(75, window.innerWidth / window.innerHeight, 0.1, 1000);
-        camera.position.z = 1;
-        
-        // Create renderer
-        renderer = new THREE.WebGLRenderer({ antialias: true });
-        renderer.setSize(window.innerWidth, window.innerHeight);
-        document.body.appendChild(renderer.domElement);
->>>>>>> 33ebafdd
 
         // Declare a variable to hold the UV attribute
         let uvAttribute;
@@ -281,7 +245,6 @@
           gl_Position = projectionMatrix * mvPosition;
         }
       `,
-<<<<<<< HEAD
                 fragmentShader: fragmentShader,
                 side: THREE.DoubleSide
             });
@@ -335,182 +298,10 @@
                 case "torus": return 2;
                 case "flat": return 3;
                 case "portal2": return 4;
+                case "mobius_strip": return 1;
+                case "klein_bottle": return 2;
                 default: return 0;
             }
-=======
-      fragmentShader: fragmentShader,
-      side: THREE.DoubleSide
-    });
-    
-    // Get triangle count from WASM
-    const triangleCount = meshHandle.get_triangle_count();
-    const vertexCount = triangleCount * 3; // 3 vertices per triangle
-    
-    // Create a view into the WASM memory for positions
-    const triangleDataPtr = meshHandle.get_triangle_buffer();
-    const triangleData = new Float32Array(
-        wasmMemory.buffer, 
-        triangleDataPtr, 
-        vertexCount * 3  // 3 coordinates per vertex
-    );
-    
-    // Get UV coordinates from WASM
-    const uvDataPtr = meshHandle.get_uv_buffer();
-    const uvData = new Float32Array(
-        wasmMemory.buffer,
-        uvDataPtr,
-        vertexCount * 2  // 2 coordinates (u, v) per vertex
-    );
-    
-    // Important! We need to copy the data since the WASM memory may move
-    // if it gets resized
-    const triangleDataCopy = new Float32Array(triangleData);
-    const uvDataCopy = new Float32Array(uvData);
-    
-    // Create and store the position attribute
-    positionAttribute = new THREE.BufferAttribute(triangleDataCopy, 3);
-    geometry.setAttribute('position', positionAttribute);
-    
-    // Create and store the UV attribute
-    uvAttribute = new THREE.BufferAttribute(uvDataCopy, 2);
-    geometry.setAttribute('uv', uvAttribute);
-    
-    // Compute normals for proper lighting
-    geometry.computeVertexNormals();
-    
-    // Create the mesh object and add it to the scene
-    meshObject = new THREE.Mesh(geometry, material);
-    scene.add(meshObject);
-}
-
-// Helper function to convert scene name to value for the shader
-function getSceneTypeValue() {
-    switch(guidata.scene) {
-        case "portal1": return 0;
-        case "cylinder": return 1;
-        case "mobius_strip": return 1;
-        case "torus": return 2;
-        case "klein_bottle": return 2;
-        case "flat": return 3;
-        case "portal2": return 4;
-        default: return 0;
-    }
-}
-
-function updateMeshObject() {
-    try {
-        // Get the latest triangle data from WASM
-        const triangleCount = meshHandle.get_triangle_count();
-        const vertexCount = triangleCount * 3;
-        const triangleDataPtr = meshHandle.get_triangle_buffer();
-        
-        // Create a new view into WASM memory for positions
-        const triangleData = new Float32Array(
-            wasmMemory.buffer, 
-            triangleDataPtr, 
-            vertexCount * 3
-        );
-        
-        // Get latest UV data
-        const uvDataPtr = meshHandle.get_uv_buffer();
-        const uvData = new Float32Array(
-            wasmMemory.buffer,
-            uvDataPtr,
-            vertexCount * 2
-        );
-        
-        // Update the position attribute with new data
-        for (let i = 0; i < triangleData.length; i++) {
-            positionAttribute.array[i] = triangleData[i];
-        }
-        
-        // Update the UV attribute
-        for (let i = 0; i < uvData.length; i++) {
-            uvAttribute.array[i] = uvData[i];
-        }
-        
-        // Mark the attributes as needing an update
-        positionAttribute.needsUpdate = true;
-        uvAttribute.needsUpdate = true;
-        
-        // Compute normals for proper lighting
-        meshObject.geometry.computeVertexNormals();
-    } catch (error) {
-        console.error("Error updating mesh:", error);
-    }
-}
-
-function setupGUI() {
-    const gui = new dat.GUI();
-
-    gui.add(guidata, "run_simulation");
-    gui.add(guidata, "scene", [
-        "portal1",
-        "portal2",
-        "cylinder",
-        "torus",
-        "flat",
-        "mobius_strip",
-        "klein_bottle",
-    ]).onChange(value => {
-        createMesh(false);
-    });
-
-    
-
-    gui.add(guidata, "drawPortalSurface").listen().onChange(value => {
-        material.uniforms.drawPortalSurface.value = value + 0;
-    });
-
-    gui.add(guidata, "drawUv").listen().onChange(value => {
-        material.uniforms.drawUv.value = value + 0;
-    });
-
-    gui.add(guidata, "useFlatMesh").listen().onChange(value => {
-        createMesh(true);
-    });
-
-    const gui3 = gui.addFolder("Scene params");
-    gui3.close();
-
-    gui3.add(guidata, "anim", 0., 1, 0.01).listen().onChange(value => {
-        material.uniforms.anim.value = value;
-    });
-
-    gui3.add(guidata, "animUseTime");
-
-    gui3.add(guidata, "timeSpeed", 0., 5., 0.1);
-
-    gui3.add(guidata, "ratio").listen().onFinishChange(value => {
-        createMesh(true);
-    });
-    gui3.add(guidata, "size", 1, 100, 1).listen().onFinishChange(value => {
-        createMesh(true);
-    });
-
-    const gui2 = gui.addFolder("Physics params");
-    gui2.close();
-    
-    // Add controls for each constant
-    for (const name in constants) {
-        const value = constants[name];
-        
-        // Different ranges based on parameter
-        let min, max, step;
-        
-        if (name === "iterations") {
-            min = 1;
-            max = 10;
-            step = 1;
-        } else if (name === 'edgeSpringConstant' || name === 'dihedralSpringConstant') {
-            min = 0;
-            max = 100;
-            step = 0.1;
-        } else {
-            min = 0;
-            max = 1;
-            step = 0.01;
->>>>>>> 33ebafdd
         }
 
         function updateMeshObject() {
@@ -566,6 +357,8 @@
                 "cylinder",
                 "torus",
                 "flat",
+                "mobius_strip",
+                "klein_bottle",
             ]).onChange(value => {
                 createMesh(false);
             });
