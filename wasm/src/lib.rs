--- conflicted
+++ resolved
@@ -807,14 +807,8 @@
         }
 
         // Helper function to get index from grid coordinates
-<<<<<<< HEAD
         let get_index = |i, j| SpaceParticleView::new(i * sizey + j);
-        let get_coords = |idx: usize| (idx / sizey, idx % sizey);
-=======
-        let get_index = |i, j| i * sizey + j;
-        let get_index_inv = |i, j| get_index(j, i);
-        // let get_coords = |idx: usize| (idx / sizey, idx % sizey);
->>>>>>> a5e0c019
+        //let get_coords = |idx: SpaceParticleView| (idx.idx / sizey, idx.idx % sizey);
 
         let mut space_graph = SpaceGraph::new(sizex, sizey);
 
@@ -1053,9 +1047,6 @@
                     // eprintln!("TR_RU, idx: {:?}, URDL: {:?}, RULD: {:?}", get_coords(idx), get_coords(mv!(U R D L)), get_coords(mv!(R U L D)));
                     // eprintln!("U: {:?}, UR: {:?}, URD: {:?}, URDL: {:?}", get_coords(mv!(U)), get_coords(mv!(U R)), get_coords(mv!(U R D)), get_coords(mv!(U R D L)));
                 }
-<<<<<<< HEAD
-            }
-=======
             } else {
                 if space_graph.graph[idx].up == None {
                     self.triangles.push(Triangle::new(idx, mv!(R), mv!(R U L)));
@@ -1077,7 +1068,6 @@
                     self.triangles.push(Triangle::new(idx, mv!(L), mv!(D)));
                 }
             }}
->>>>>>> a5e0c019
         }
 
         self.edge_springs.retain(|s| !space_graph.graph[s.i].disabled && !space_graph.graph[s.j].disabled);
